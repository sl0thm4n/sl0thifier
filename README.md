--- conflicted
+++ resolved
@@ -13,7 +13,6 @@
 - ✅ Clean, test-driven codebase with full coverage  
 - ✅ Semantic versioning and automated release process  
 - ✅ 🧠 One-command smart CLI with parallel processing  
-<<<<<<< HEAD
 
 ---
 
@@ -30,26 +29,16 @@
 - [`birefnet/birefnet.onnx`](https://github.com/ZhengPeng7/BiRefNet/releases/download/v1/BiRefNet-general-resolution_512x512-fp16-epoch_216.onnx) – 918,483KB version with weights included
 
 > If using background removal or super-resolution, ensure your system supports CUDA acceleration for best performance.
-=======
->>>>>>> 6ecf4f2e
 
 ---
 
 ## 📊 Requirements
 
-<<<<<<< HEAD
 ### 1. Create environment (Python 3.10+)
 
 ```bash
 uv venv .venv --python=3.10 --seed
 source .venv/bin/activate
-=======
-- Python 3.10+
-- CUDA Toolkit (11.2 or later recommended) ✨
-- cuDNN (matching CUDA version)
-- ONNX Runtime
-- Vulkan-compatible GPU for RealESRGAN NCNN executable (Windows only)
->>>>>>> 6ecf4f2e
 
 ### 🔗 Required model files
 - [`realesrgan/realesrgan-ncnn-vulkan.exe`](https://github.com/xinntao/Real-ESRGAN/releases/download/v0.2.5.0/realesrgan-ncnn-vulkan-20220424-windows.zip) – Windows-only NCNN executable
@@ -57,7 +46,6 @@
 - `realesrgan/models/realesrgan-x4plus.param`
 - [`birefnet/birefnet.onnx`](https://github.com/ZhengPeng7/BiRefNet/releases/download/v1/BiRefNet-general-resolution_512x512-fp16-epoch_216.onnx) – 918,483KB version with weights included
 
-<<<<<<< HEAD
 > After installation, the `sl0thify` CLI will be available in your environment.
 
 ### 2. Download model files manually
@@ -74,9 +62,6 @@
 ```bash
 python main.py
 ```
-=======
-> If using background removal or super-resolution, ensure your system supports CUDA acceleration for best performance.
->>>>>>> 6ecf4f2e
 
 ---
 
@@ -135,17 +120,10 @@
 
 | Feature               | Windows | Linux          | macOS          |
 |----------------------|---------|----------------|----------------|
-<<<<<<< HEAD
 | Tkinter + DnD        | ✅ Full  | ⚠️ Limited       | ⚠️ Limited       |
 | RealESRGAN Executable| ✅ Yes   | ❌ Needs binary | ❌ Not available |
 | ONNX Runtime         | ✅ Yes   | ✅ Yes         | ✅ Yes         |
 | Full Pipeline        | ✅ Works| ⚠️ Minor fixes   | ⚠️ Minor fixes   |
-=======
-| Tkinter + DnD        | ✅ Full  | ⚠ Limited       | ⚠ Limited       |
-| RealESRGAN Executable| ✅ Yes   | ❌ Needs binary | ❌ Not available |
-| ONNX Runtime         | ✅ Yes   | ✅ Yes         | ✅ Yes         |
-| Full Pipeline        | ✅ Works| ⚠ Minor fixes   | ⚠ Minor fixes   |
->>>>>>> 6ecf4f2e
 
 ---
 
