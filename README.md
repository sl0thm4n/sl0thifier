# sl0thifier 🦥 – High-Performance Image Preprocessor (Real-ESRGAN + ONNX)

**sl0thifier** is a Python-based high-resolution image preprocessing tool designed to deliver efficient and high-quality results using ONNX inference and Real-ESRGAN super-resolution models.

---

<<<<<<< HEAD


=======
>>>>>>> eb4e2a04
## 📊 Requirements

### 🔗 Required model files
- [`realesrgan/realesrgan-ncnn-vulkan.exe`](https://github.com/xinntao/Real-ESRGAN/releases/download/v0.2.5.0/realesrgan-ncnn-vulkan-20220424-windows.zip) – Windows-only NCNN executable
- `realesrgan/models/realesrgan-x4plus.bin`
- `realesrgan/models/realesrgan-x4plus.param`

- [`birefnet/birefnet.onnx`](https://github.com/ZhengPeng7/BiRefNet/releases/download/v1/BiRefNet-general-resolution_512x512-fp16-epoch_216.onnx) – 918,483KB version with weights included

> After installation, the `sl0thify` CLI will be available in your environment.

### 2. Download model files manually

Place the following files in the project directory structure:
- `realesrgan/realesrgan-ncnn-vulkan.exe`
- `realesrgan/models/realesrgan-x4plus.bin`
- `birefnet/birefnet.onnx`

See [Required model files](#-required-model-files) for direct links.

### 3. (Optional) Run the GUI

```bash
python main.py
```

---

## 📦 Installation

### 1. Create environment (Python 3.10+)

```bash
uv venv .venv --python=3.10 --seed
source .venv/bin/activate

# Install dependencies
uv pip install --editable .
```

> After installation, the `sl0thify` CLI will be available in your environment.

### 2. Download model files manually

Place the following files in the project directory structure:
- `realesrgan/realesrgan-ncnn-vulkan.exe`
- `realesrgan/models/realesrgan-x4plus.bin`
- `birefnet/birefnet.onnx`

See [Required model files](#-required-model-files) for direct links.

### 3. (Optional) Run the GUI

```bash
python main.py
```

---

## ⚙️ CLI Usage

```bash
sl0thify --images=PATH [--model-name=MODEL] --width=WIDTH --height=HEIGHT [--output-dir=OUTDIR]
```

### ✅ Example

```bash
sl0thify --images=./cats --width=512 --height=512
sl0thify --images=./cats/cat1.jpg --model-name=realesrnet-x4plus --width=256 --height=256 --output-dir=./out
```

---

## 🖼 GUI Usage (Tkinter)

A simple GUI is available via `main.py` using `tkinter` and `tkinterdnd2`. Features include:

- 📂 Drag & Drop support for files and folders
- ⚖️ Options:
  - Remove Background (optional)
  - New Background Color (None / White / Black / Green)
- ⏳ Progress bar display
- 📂 Output saved to same directory with `_sl0thified_WIDTHxHEIGHT` suffix
- ✨ Automatic processing upon file drop

---

## 🦠 Image Processing Pipeline

Each image passes through the following steps:

1. 🔹 **Upscaling** — 4x upscaling with denoising using RealESRGAN (via `ImageUpscaler`)
2. 🔹 **Enhancement** — Contrast Limited Adaptive Histogram Equalization (CLAHE) via OpenCV (`ImageEnhancer`)
3. 🔹 **Background Removal** (Optional) — Using BiRefNet ONNX model (`ImageBackgroundRemover`)
4. 🔹 **Resize** — Final resize to user-defined dimensions

---

## 💥 Recent Bugfixes & Improvements

- Fixed missing `img` argument in `KingSl0th.sl0thify()` call
- Corrected faulty `ImageUpscaler` initialization
- Replaced faulty 470MB `BiRefNet.onnx` with 930MB full model
- UI simplified: removed thumbnails, added plain text feedback
- Background removal options UI cleaned up
- Drop zone and progress bar layout improved

---

## ⚠️ OS Compatibility Matrix

| Feature               | Windows | Linux          | macOS          |
|----------------------|---------|----------------|----------------|
| Tkinter + DnD        | ✅ Full  | ⚠️ Limited       | ⚠️ Limited       |
| RealESRGAN Executable| ✅ Yes   | ❌ Needs binary | ❌ Not available |
| ONNX Runtime         | ✅ Yes   | ✅ Yes         | ✅ Yes         |
| Full Pipeline        | ✅ Works| ⚠️ Minor fixes   | ⚠️ Minor fixes   |

---

## 🔪 Running Tests

```bash
# Run all tests
pytest

# With coverage
pytest --cov=sl0thifier

# Code style checks
black . --check
ruff check .
flake8
```

---

## 🚀 Versioning & Releases

This project uses [bump-my-version](https://github.com/callowayproject/bump-my-version) for automated semantic versioning.

```bash
# Example: Bump patch version (e.g., 0.1.0 → 0.1.1)
bump-my-version bump patch --commit --tag

git push && git push --tags
```

Current version: `0.1.0`  
Author: [sl0thm4n](https://github.com/sl0thm4n)

---

## 📁 Project Structure
```
sl0thifier/
├── __init__.py
├── assets/
│   └── sl0thm4n.ico
├── core.py
├── exceptions.py
├── logger.py
├── models.py
├── preprocess.py
├── utils.py
sl0thify.py         # CLI entrypoint
main.py             # GUI entrypoint
tests/
├── __init__.py
├── conftest.py
└── test_models.py

birefnet/
└── birefnet.onnx

realesrgan/
├── realesrgan-ncnn-vulkan.exe
└── models/
    └── realesrgan-x4plus.bin
```

---

## 🤝 Contribution Guide

Pull requests and contributions are welcome!

Before submitting a PR:

- Format code with `black`
- Pass all checks: `ruff`, `flake8`, `pytest`
- Add relevant tests
- Follow consistent commit messages

*A full CONTRIBUTING guide will be added soon.*

---

## 🧠 Tech Stack

- Python 3.10+  
- ONNX Runtime  
- Real-ESRGAN  
- NumPy, OpenCV, Pillow  
- Pytest, Coverage, Ruff, Black  
- `uv` for dependency and environment management  

---

## 📜 License

MIT License  
Copyright (c) 2025 [sl0thm4n](https://github.com/sl0thm4n)<|MERGE_RESOLUTION|>--- conflicted
+++ resolved
@@ -4,11 +4,6 @@
 
 ---
 
-<<<<<<< HEAD
-
-
-=======
->>>>>>> eb4e2a04
 ## 📊 Requirements
 
 ### 🔗 Required model files
